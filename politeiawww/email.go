// Copyright (c) 2018-2020 The Decred developers
// Use of this source code is governed by an ISC
// license that can be found in the LICENSE file.

package main

import (
	"bytes"
	"fmt"
	"net/url"
	"strings"
	"text/template"
	"time"

	pi "github.com/decred/politeia/politeiawww/api/pi/v1"
	www "github.com/decred/politeia/politeiawww/api/www/v1"
)

const (
	// GUI routes. These are used in notification emails to direct the
	// user to the correct GUI pages.
	guiRouteProposalDetails  = "/proposals/{token}"
	guirouteProposalComments = "/proposals/{token}/comments/{id}"
	guiRouteRegisterNewUser  = "/register"
	guiRouteDCCDetails       = "/dcc/{token}"
)

func createBody(tpl *template.Template, tplData interface{}) (string, error) {
	var buf bytes.Buffer
	err := tpl.Execute(&buf, tplData)
	if err != nil {
		return "", err
	}

	return buf.String(), nil
}

func (p *politeiawww) createEmailLink(path, email, token, username string) (string, error) {
	l, err := url.Parse(p.cfg.WebServerAddress + path)
	if err != nil {
		return "", err
	}

	q := l.Query()
	if email != "" {
		q.Set("email", email)
	}
	if token != "" {
		q.Set("verificationtoken", token)
	}
	if username != "" {
		q.Set("username", username)
	}
	l.RawQuery = q.Encode()

	return l.String(), nil
}

// emailProposalSubmitted send a proposal submitted notification email to
// the provided list of emails.
func (p *politeiawww) emailProposalSubmitted(token, name, username string, emails []string) error {
	route := strings.Replace(guiRouteProposalDetails, "{token}", token, 1)
	l, err := url.Parse(p.cfg.WebServerAddress + route)
	if err != nil {
		return err
	}

	tmplData := proposalSubmitted{
		Username: username,
		Name:     name,
		Link:     l.String(),
	}

	subject := "New Proposal Submitted"
	body, err := createBody(proposalSubmittedTmpl, tmplData)
	if err != nil {
		return err
	}

	return p.smtp.sendEmailTo(subject, body, emails)
}

// emailProposalEdited sends a proposal edited notification email to the
// provided list of emails.
func (p *politeiawww) emailProposalEdited(name, username, token, version string, emails []string) error {
	route := strings.Replace(guiRouteProposalDetails, "{token}", token, 1)
	l, err := url.Parse(p.cfg.WebServerAddress + route)
	if err != nil {
		return err
	}

	tmplData := proposalEdited{
		Name:     name,
		Version:  version,
		Username: username,
		Link:     l.String(),
	}

	subject := "Proposal Edited"
	body, err := createBody(proposalEditedTmpl, tmplData)
	if err != nil {
		return err
	}

	return p.smtp.sendEmailTo(subject, body, emails)
}

// emailProposalStatusChange sends a proposal status change email to the
// provided email addresses.
func (p *politeiawww) emailProposalStatusChange(d dataProposalStatusChange, proposalName string, emails []string) error {
	route := strings.Replace(guiRouteProposalDetails, "{token}", d.token, 1)
	l, err := url.Parse(p.cfg.WebServerAddress + route)
	if err != nil {
		return err
	}

	var (
		subject string
		body    string
	)
	switch d.status {
	case pi.PropStatusPublic:
		subject = "New Proposal Published"
		tmplData := proposalVetted{
			Name: proposalName,
			Link: l.String(),
		}
		body, err = createBody(tmplProposalVetted, tmplData)
		if err != nil {
			return err
		}

	default:
		return fmt.Errorf("no user notification for prop status %v", d.status)
	}

	return p.smtp.sendEmailTo(subject, body, emails)
}

// emailProposalStatusChangeAuthor sends a proposal status change notification
// email to the provided email address.
func (p *politeiawww) emailProposalStatusChangeToAuthor(d dataProposalStatusChange, proposalName, authorEmail string) error {
	route := strings.Replace(guiRouteProposalDetails, "{token}", d.token, 1)
	l, err := url.Parse(p.cfg.WebServerAddress + route)
	if err != nil {
		return err
	}

	var (
		subject string
		body    string
	)
	switch d.status {
	case pi.PropStatusPublic:
		subject = "Your Proposal Has Been Published"
		tmplData := proposalVettedToAuthor{
			Name: proposalName,
			Link: l.String(),
		}
		body, err = createBody(proposalVettedToAuthorTmpl, tmplData)
		if err != nil {
			return err
		}

	case pi.PropStatusCensored:
		subject = "Your Proposal Has Been Censored"
		tmplData := proposalCensoredToAuthor{
			Name:   proposalName,
			Reason: d.reason,
		}
		body, err = createBody(tmplProposalCensoredForAuthor, tmplData)
		if err != nil {
			return err
		}

	default:
		return fmt.Errorf("no author notification for prop status %v", d.status)
	}

	return p.smtp.sendEmailTo(subject, body, []string{authorEmail})
}

// emailProposalCommentSubmitted sends a proposal comment submitted email to
// the provided email address.
func (p *politeiawww) emailProposalCommentSubmitted(token, commentID, commentUsername, proposalName, proposalAuthorEmail string) error {
	// Setup comment URL
	route := strings.Replace(guirouteProposalComments, "{token}", token, 1)
	route = strings.Replace(route, "{id}", commentID, 1)
	l, err := url.Parse(p.cfg.WebServerAddress + route)
	if err != nil {
		return err
	}

	// Setup email
	subject := "New Comment On Your Proposal"
	tmplData := proposalCommentSubmitted{
		Username: commentUsername,
		Name:     proposalName,
		Link:     l.String(),
	}
	body, err := createBody(proposalCommentSubmittedTmpl, tmplData)
	if err != nil {
		return err
	}

	// Send email
	return p.smtp.sendEmailTo(subject, body, []string{proposalAuthorEmail})
}

// emailProposalCommentReply sends a proposal comment reply email to the
// provided email address.
func (p *politeiawww) emailProposalCommentReply(token, commentID, commentUsername, proposalName, parentCommentEmail string) error {
	// Setup comment URL
	route := strings.Replace(guirouteProposalComments, "{token}", token, 1)
	route = strings.Replace(route, "{id}", commentID, 1)
	l, err := url.Parse(p.cfg.WebServerAddress + route)
	if err != nil {
		return err
	}

	// Setup email
	subject := "New Reply To Your Comment"
	tmplData := proposalCommentReply{
		Username: commentUsername,
		Name:     proposalName,
		Link:     l.String(),
	}
	body, err := createBody(proposalCommentReplyTmpl, tmplData)
	if err != nil {
		return err
	}

	// Send email
	return p.smtp.sendEmailTo(subject, body, []string{parentCommentEmail})
}

// emailProposalVoteAuthorized sends a proposal vote authorized email to the
// provided list of emails.
func (p *politeiawww) emailProposalVoteAuthorized(token, name, username string, emails []string) error {
	// Setup URL
	route := strings.Replace(guiRouteProposalDetails, "{token}", token, 1)
	l, err := url.Parse(p.cfg.WebServerAddress + route)
	if err != nil {
		return err
	}

	// Setup email
	subject := "Proposal Authorized To Start Voting"
	tplData := proposalVoteAuthorized{
		Username: username,
		Name:     name,
		Link:     l.String(),
	}
	body, err := createBody(proposalVoteAuthorizedTmpl, tplData)
	if err != nil {
		return err
	}

	// Send email
	return p.smtp.sendEmailTo(subject, body, emails)
}

// emailProposalVoteStarted sends a proposal vote started email notification
// to the provided email addresses.
func (p *politeiawww) emailProposalVoteStarted(token, name string, emails []string) error {
	// Setup URL
	route := strings.Replace(guiRouteProposalDetails, "{token}", token, 1)
	l, err := url.Parse(p.cfg.WebServerAddress + route)
	if err != nil {
		return err
	}

	// Setup email
	subject := "Voting Started for Proposal"
	tplData := proposalVoteStarted{
		Name: name,
		Link: l.String(),
	}
	body, err := createBody(proposalVoteStartedTmpl, tplData)
	if err != nil {
		return err
	}

	// Send email
	return p.smtp.sendEmailTo(subject, body, emails)
}

// emailProposalVoteStartedToAuthor sends a proposal vote started email to
// the provided email address.
func (p *politeiawww) emailProposalVoteStartedToAuthor(token, name, username, email string) error {
	// Setup URL
	route := strings.Replace(guiRouteProposalDetails, "{token}", token, 1)
	l, err := url.Parse(p.cfg.WebServerAddress + route)
	if err != nil {
		return err
	}

	// Setup email
	subject := "Your Proposal Has Started Voting"
	tplData := proposalVoteStartedToAuthor{
		Name: name,
		Link: l.String(),
	}
	body, err := createBody(proposalVoteStartedToAuthorTmpl, tplData)
	if err != nil {
		return err
	}

	// Send email
	return p.smtp.sendEmailTo(subject, body, []string{email})
}

// emailUserEmailVerify sends a new user verification email to the
// provided email address.
func (p *politeiawww) emailUserEmailVerify(email, token, username string) error {
	link, err := p.createEmailLink(www.RouteVerifyNewUser, email,
		token, username)
	if err != nil {
		return err
	}

	tplData := userEmailVerify{
		Username: username,
		Link:     link,
	}

	subject := "Verify Your Email"
	body, err := createBody(userEmailVerifyTmpl, tplData)
	if err != nil {
		return err
	}
	recipients := []string{email}

	return p.smtp.sendEmailTo(subject, body, recipients)
}

// emailUserKeyUpdate emails the link with the verification token used for
// setting a new key pair to the provided email address.
func (p *politeiawww) emailUserKeyUpdate(email, publicKey, token string) error {
	link, err := p.createEmailLink(www.RouteVerifyUpdateUserKey, "", token, "")
	if err != nil {
		return err
	}

	tplData := userKeyUpdate{
		Email:     email,
		PublicKey: publicKey,
		Link:      link,
	}

	subject := "Verify Your New Identity"
	body, err := createBody(userKeyUpdateTmpl, tplData)
	if err != nil {
		return err
	}
	recipients := []string{email}

	return p.smtp.sendEmailTo(subject, body, recipients)
}

// emailUserPasswordReset emails the link with the reset password verification
// token to the provided email address.
func (p *politeiawww) emailUserPasswordReset(email, username, token string) error {
	// Setup URL
	u, err := url.Parse(p.cfg.WebServerAddress + www.RouteResetPassword)
	if err != nil {
		return err
	}
	q := u.Query()
	q.Set("verificationtoken", token)
	q.Set("username", username)
	u.RawQuery = q.Encode()

	// Setup email
	subject := "Reset Your Password"
	tplData := userPasswordReset{
		Link: u.String(),
	}
	body, err := createBody(userPasswordResetTmpl, tplData)
	if err != nil {
		return err
	}

	// Send email
	return p.smtp.sendEmailTo(subject, body, []string{email})
}

<<<<<<< HEAD
// emailUserAccountLocked notifies the user its account has been locked and
// emails the link with the reset password verification token.
func (p *politeiawww) emailUserAccountLocked(email string) error {
	link, err := p.createEmailLink(ResetPasswordGuiRoute,
		email, "", "")
=======
// emailUserKeyUpdate emails the link with the verification token used for
// setting a new key pair if the email server is set up.
func (p *politeiawww) emailUserKeyUpdate(username, email, publicKey, token string) error {
	link, err := p.createEmailLink(www.RouteVerifyUpdateUserKey, "", token, "")
>>>>>>> 2cae29e5
	if err != nil {
		return err
	}

<<<<<<< HEAD
	tplData := userAccountLocked{
		Email: email,
		Link:  link,
=======
	tplData := userKeyUpdate{
		PublicKey: publicKey,
		Username:  username,
		Link:      link,
>>>>>>> 2cae29e5
	}

	subject := "Locked Account - Reset Your Password"
	body, err := createBody(userAccountLockedTmpl, tplData)
	if err != nil {
		return err
	}
	recipients := []string{email}

	return p.smtp.sendEmailTo(subject, body, recipients)
}

// emailUserPasswordChanged notifies the user that his password was changed,
// and verifies if he was the author of this action, for security purposes.
func (p *politeiawww) emailUserPasswordChanged(username, email string) error {
	tplData := userPasswordChanged{
		Username: username,
	}

	subject := "Password Changed - Security Verification"
	body, err := createBody(userPasswordChangedTmpl, tplData)
	if err != nil {
		return err
	}
	recipients := []string{email}

	return p.smtp.sendEmailTo(subject, body, recipients)
}

<<<<<<< HEAD
// emailUserCMSInvite emails the invitation link for the Contractor Management
// System to the provided user email address.
func (p *politeiawww) emailUserCMSInvite(email, token string) error {
	link, err := p.createEmailLink(guiRouteRegisterNewUser, "", token, "")
=======
// emailUserAccountLocked notifies the user its account has been locked and
// emails the link with the reset password verification token if the email
// server is set up.
func (p *politeiawww) emailUserAccountLocked(username, email string) error {
	link, err := p.createEmailLink(ResetPasswordGuiRoute,
		email, "", "")
>>>>>>> 2cae29e5
	if err != nil {
		return err
	}

<<<<<<< HEAD
	tplData := userCMSInvite{
		Email: email,
		Link:  link,
=======
	tplData := userAccountLocked{
		Link:     link,
		Username: username,
>>>>>>> 2cae29e5
	}

	subject := "Welcome to the Contractor Management System"
	body, err := createBody(userCMSInviteTmpl, tplData)
	if err != nil {
		return err
	}
	recipients := []string{email}

	return p.smtp.sendEmailTo(subject, body, recipients)
}

// emailUserDCCApproved emails the link to invite a user that has been approved
// by the other contractors from a DCC proposal.
func (p *politeiawww) emailUserDCCApproved(email string) error {
	tplData := userDCCApproved{
		Email: email,
	}

	subject := "Congratulations, You've been approved!"
	body, err := createBody(userDCCApprovedTmpl, tplData)
	if err != nil {
		return err
	}
	recipients := []string{email}

	return p.smtp.sendEmailTo(subject, body, recipients)
}

// emailDCCSubmitted sends email regarding the DCC New event. Sends email
// to the provided email addresses.
func (p *politeiawww) emailDCCSubmitted(token string, emails []string) error {
	route := strings.Replace(guiRouteDCCDetails, "{token}", token, 1)
	l, err := url.Parse(p.cfg.WebServerAddress + route)
	if err != nil {
		return err
	}

	tplData := dccSubmitted{
		Link: l.String(),
	}

	subject := "New DCC Submitted"
	body, err := createBody(dccSubmittedTmpl, tplData)
	if err != nil {
		return err
	}

	return p.smtp.sendEmailTo(subject, body, emails)
}

// emailDCCSupportOppose sends emails regarding dcc support/oppose event.
// Sends emails to the provided email addresses.
func (p *politeiawww) emailDCCSupportOppose(token string, emails []string) error {
	route := strings.Replace(guiRouteDCCDetails, "{token}", token, 1)
	l, err := url.Parse(p.cfg.WebServerAddress + route)
	if err != nil {
		return err
	}

	tplData := dccSupportOppose{
		Link: l.String(),
	}

	subject := "New DCC Support/Opposition Submitted"
	body, err := createBody(dccSupportOpposeTmpl, tplData)
	if err != nil {
		return err
	}

	return p.smtp.sendEmailTo(subject, body, emails)
}

// emailInvoiceStatusUpdate sends email for the invoice status update event.
// Send email for the provided user email address.
func (p *politeiawww) emailInvoiceStatusUpdate(invoiceToken, userEmail string) error {
	tplData := invoiceStatusUpdate{
		Token: invoiceToken,
	}

	subject := "Invoice status has been updated"
	body, err := createBody(invoiceStatusUpdateTmpl, tplData)
	if err != nil {
		return err
	}
	recipients := []string{userEmail}

	return p.smtp.sendEmailTo(subject, body, recipients)
}

// emailInvoiceNotSent sends a invoice not sent email notification to the
// provided email address.
func (p *politeiawww) emailInvoiceNotSent(email, username string) error {
	// Set the date to the first day of the previous month.
	newDate := time.Date(time.Now().Year(), time.Now().Month()-1, 1, 0, 0, 0, 0, time.UTC)
	tplData := invoiceNotSent{
		Username: username,
		Month:    newDate.Month().String(),
		Year:     newDate.Year(),
	}

	subject := "Awaiting Monthly Invoice"
	body, err := createBody(invoiceNotSentTmpl, tplData)
	if err != nil {
		return err
	}
	recipients := []string{email}

	return p.smtp.sendEmailTo(subject, body, recipients)
}

// emailInvoiceNewComment sends email for the invoice new comment event. Send
// email to the provided user email address.
func (p *politeiawww) emailInvoiceNewComment(userEmail string) error {
	var tplData interface{}
	subject := "New Invoice Comment"

	body, err := createBody(invoiceNewCommentTmpl, tplData)
	if err != nil {
		return err
	}
	recipients := []string{userEmail}

	return p.smtp.sendEmailTo(subject, body, recipients)
}<|MERGE_RESOLUTION|>--- conflicted
+++ resolved
@@ -335,16 +335,16 @@
 }
 
 // emailUserKeyUpdate emails the link with the verification token used for
-// setting a new key pair to the provided email address.
-func (p *politeiawww) emailUserKeyUpdate(email, publicKey, token string) error {
+// setting a new key pair if the email server is set up.
+func (p *politeiawww) emailUserKeyUpdate(username, email, publicKey, token string) error {
 	link, err := p.createEmailLink(www.RouteVerifyUpdateUserKey, "", token, "")
 	if err != nil {
 		return err
 	}
 
 	tplData := userKeyUpdate{
-		Email:     email,
 		PublicKey: publicKey,
+		Username:  username,
 		Link:      link,
 	}
 
@@ -385,87 +385,59 @@
 	return p.smtp.sendEmailTo(subject, body, []string{email})
 }
 
-<<<<<<< HEAD
-// emailUserAccountLocked notifies the user its account has been locked and
-// emails the link with the reset password verification token.
-func (p *politeiawww) emailUserAccountLocked(email string) error {
-	link, err := p.createEmailLink(ResetPasswordGuiRoute,
-		email, "", "")
-=======
-// emailUserKeyUpdate emails the link with the verification token used for
-// setting a new key pair if the email server is set up.
-func (p *politeiawww) emailUserKeyUpdate(username, email, publicKey, token string) error {
-	link, err := p.createEmailLink(www.RouteVerifyUpdateUserKey, "", token, "")
->>>>>>> 2cae29e5
-	if err != nil {
-		return err
-	}
-
-<<<<<<< HEAD
-	tplData := userAccountLocked{
-		Email: email,
-		Link:  link,
-=======
-	tplData := userKeyUpdate{
-		PublicKey: publicKey,
-		Username:  username,
-		Link:      link,
->>>>>>> 2cae29e5
-	}
-
-	subject := "Locked Account - Reset Your Password"
-	body, err := createBody(userAccountLockedTmpl, tplData)
-	if err != nil {
-		return err
-	}
-	recipients := []string{email}
-
-	return p.smtp.sendEmailTo(subject, body, recipients)
-}
-
-// emailUserPasswordChanged notifies the user that his password was changed,
-// and verifies if he was the author of this action, for security purposes.
-func (p *politeiawww) emailUserPasswordChanged(username, email string) error {
-	tplData := userPasswordChanged{
-		Username: username,
-	}
-
-	subject := "Password Changed - Security Verification"
-	body, err := createBody(userPasswordChangedTmpl, tplData)
-	if err != nil {
-		return err
-	}
-	recipients := []string{email}
-
-	return p.smtp.sendEmailTo(subject, body, recipients)
-}
-
-<<<<<<< HEAD
-// emailUserCMSInvite emails the invitation link for the Contractor Management
-// System to the provided user email address.
-func (p *politeiawww) emailUserCMSInvite(email, token string) error {
-	link, err := p.createEmailLink(guiRouteRegisterNewUser, "", token, "")
-=======
 // emailUserAccountLocked notifies the user its account has been locked and
 // emails the link with the reset password verification token if the email
 // server is set up.
 func (p *politeiawww) emailUserAccountLocked(username, email string) error {
 	link, err := p.createEmailLink(ResetPasswordGuiRoute,
 		email, "", "")
->>>>>>> 2cae29e5
-	if err != nil {
-		return err
-	}
-
-<<<<<<< HEAD
+	if err != nil {
+		return err
+	}
+
+	tplData := userAccountLocked{
+		Link:     link,
+		Username: username,
+	}
+
+	subject := "Locked Account - Reset Your Password"
+	body, err := createBody(userAccountLockedTmpl, tplData)
+	if err != nil {
+		return err
+	}
+	recipients := []string{email}
+
+	return p.smtp.sendEmailTo(subject, body, recipients)
+}
+
+// emailUserPasswordChanged notifies the user that his password was changed,
+// and verifies if he was the author of this action, for security purposes.
+func (p *politeiawww) emailUserPasswordChanged(username, email string) error {
+	tplData := userPasswordChanged{
+		Username: username,
+	}
+
+	subject := "Password Changed - Security Verification"
+	body, err := createBody(userPasswordChangedTmpl, tplData)
+	if err != nil {
+		return err
+	}
+	recipients := []string{email}
+
+	return p.smtp.sendEmailTo(subject, body, recipients)
+}
+
+// emailUserCMSInvite emails the invitation link for the Contractor Management
+// System to the provided user email address.
+func (p *politeiawww) emailUserCMSInvite(email, token string) error {
+	link, err := p.createEmailLink(guiRouteRegisterNewUser, "", token, "")
+	if err != nil {
+		return err
+	}
+
 	tplData := userCMSInvite{
 		Email: email,
 		Link:  link,
-=======
-	tplData := userAccountLocked{
-		Link:     link,
-		Username: username,
->>>>>>> 2cae29e5
 	}
 
 	subject := "Welcome to the Contractor Management System"
