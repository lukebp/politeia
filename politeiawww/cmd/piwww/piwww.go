--- conflicted
+++ resolved
@@ -90,7 +90,6 @@
 	VoteSummaries   voteSummariesCmd   `command:"votesummaries"`
 	VoteInventory   voteInventoryCmd   `command:"voteinventory"`
 
-<<<<<<< HEAD
 	// User commands
 	UserNew                userNewCmd                   `command:"usernew"`
 	UserEdit               userEditCmd                  `command:"useredit"`
@@ -109,10 +108,6 @@
 	UserTOTPSet            shared.UserTOTPSetCmd        `command:"usertotpset"`
 	UserTOTPVerify         shared.UserTOTPVerifyCmd     `command:"usertotpverify"`
 	Users                  shared.UsersCmd              `command:"users"`
-=======
-	// TODO rename to reflect that its a users route
-	ProposalPaywall proposalPaywallCmd `command:"proposalpaywall"`
->>>>>>> aba42fdc
 
 	// Websocket commands
 	Subscribe subscribeCmd `command:"subscribe"`
