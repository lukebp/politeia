--- conflicted
+++ resolved
@@ -1750,7 +1750,7 @@
 // processUserRegistrationPayment verifies that the provided transaction
 // meets the minimum requirements to mark the user as paid, and then does
 // that in the user database.
-func (p *politeiawww) processUserRegistrationPayment(u *user.User) (*www.UserRegistrationPaymentReply, error) {
+func (p *politeiawww) processUserRegistrationPayment(ctx context.Context, u *user.User) (*www.UserRegistrationPaymentReply, error) {
 	var reply www.UserRegistrationPaymentReply
 	if p.userHasPaid(*u) {
 		reply.HasPaid = true
@@ -1768,7 +1768,7 @@
 		return &reply, nil
 	}
 
-	tx, _, err := util.FetchTxWithBlockExplorers(u.NewUserPaywallAddress,
+	tx, _, err := util.FetchTxWithBlockExplorers(ctx, u.NewUserPaywallAddress,
 		u.NewUserPaywallAmount, u.NewUserPaywallTxNotBefore,
 		p.cfg.MinConfirmationsRequired, p.dcrdataHostHTTP())
 	if err != nil {
@@ -2019,51 +2019,6 @@
 	}, nil
 }
 
-<<<<<<< HEAD
-=======
-// processVerifyUserPayment verifies that the provided transaction
-// meets the minimum requirements to mark the user as paid, and then does
-// that in the user database.
-func (p *politeiawww) processVerifyUserPayment(ctx context.Context, u *user.User, vupt www.VerifyUserPayment) (*www.VerifyUserPaymentReply, error) {
-	var reply www.VerifyUserPaymentReply
-	if p.HasUserPaid(u) {
-		reply.HasPaid = true
-		return &reply, nil
-	}
-
-	if paywallHasExpired(u.NewUserPaywallPollExpiry) {
-		err := p.GenerateNewUserPaywall(u)
-		if err != nil {
-			return nil, err
-		}
-		reply.PaywallAddress = u.NewUserPaywallAddress
-		reply.PaywallAmount = u.NewUserPaywallAmount
-		reply.PaywallTxNotBefore = u.NewUserPaywallTxNotBefore
-		return &reply, nil
-	}
-
-	tx, _, err := util.FetchTxWithBlockExplorers(ctx, u.NewUserPaywallAddress,
-		u.NewUserPaywallAmount, u.NewUserPaywallTxNotBefore,
-		p.cfg.MinConfirmationsRequired, p.dcrdataHostHTTP())
-	if err != nil {
-		return nil, err
-	}
-
-	if tx != "" {
-		reply.HasPaid = true
-
-		err = p.updateUserAsPaid(u, tx)
-		if err != nil {
-			return nil, err
-		}
-	} else {
-		// TODO: Add the user to the in-memory pool.
-	}
-
-	return &reply, nil
-}
-
->>>>>>> 8382293d
 // removeUsersFromPool removes the provided user IDs from the the poll pool.
 //
 // Currently, updating the user db and removing the user from pool isn't an
@@ -2298,7 +2253,7 @@
 }
 
 // initPaywallCheck is intended to be called
-func (p *politeiawww) initPaywallChecker(ctx context.Context) error {
+func (p *politeiawww) initPaywallChecker() error {
 	if p.cfg.PaywallAmount == 0 {
 		// Paywall not configured.
 		return nil
@@ -2310,6 +2265,6 @@
 	}
 
 	// Start the thread that checks for payments.
-	go p.checkForPayments(ctx)
+	go p.checkForPayments()
 	return nil
 }