// Copyright (c) 2017-2020 The Decred developers
// Use of this source code is governed by an ISC
// license that can be found in the LICENSE file.

package main

import (
	"bufio"
	"context"
	"crypto/elliptic"
	"crypto/tls"
	_ "encoding/gob"
	"encoding/hex"
	"encoding/json"
	"errors"
	"fmt"
	"io/ioutil"
	"net/http"
	"os"
	"os/signal"
	"path/filepath"
	"runtime/debug"
	"strings"
	"syscall"
	"time"

	"github.com/decred/politeia/mdstream"
	pd "github.com/decred/politeia/politeiad/api/v1"
	pdv1 "github.com/decred/politeia/politeiad/api/v1"
	pdclient "github.com/decred/politeia/politeiad/client"
	"github.com/decred/politeia/politeiad/plugins/ticketvote"
	cms "github.com/decred/politeia/politeiawww/api/cms/v1"
	www "github.com/decred/politeia/politeiawww/api/www/v1"
	database "github.com/decred/politeia/politeiawww/cmsdatabase"
	cmsdb "github.com/decred/politeia/politeiawww/cmsdatabase/cockroachdb"
	ghtracker "github.com/decred/politeia/politeiawww/codetracker/github"
	"github.com/decred/politeia/politeiawww/config"
	"github.com/decred/politeia/politeiawww/events"
	"github.com/decred/politeia/politeiawww/sessions"
	"github.com/decred/politeia/politeiawww/user"
	"github.com/decred/politeia/politeiawww/user/cockroachdb"
	"github.com/decred/politeia/politeiawww/user/localdb"
	"github.com/decred/politeia/util"
	"github.com/decred/politeia/util/version"
	"github.com/decred/politeia/wsdcrdata"
	"github.com/google/uuid"
	"github.com/gorilla/csrf"
	"github.com/gorilla/mux"
	"github.com/robfig/cron"
)

type permission uint

const (
	permissionPublic permission = iota
	permissionLogin
	permissionAdmin

	csrfKeyLength = 32
)

func convertWWWErrorStatusFromPD(e pd.ErrorStatusT) www.ErrorStatusT {
	switch e {
	case pd.ErrorStatusInvalidRequestPayload:
		// Intentionally omitted because this indicates a politeiawww
		// server error so a ErrorStatusInvalid should be returned.
	case pd.ErrorStatusInvalidChallenge:
		// Intentionally omitted because this indicates a politeiawww
		// server error so a ErrorStatusInvalid should be returned.
	case pd.ErrorStatusInvalidFilename:
		return www.ErrorStatusInvalidFilename
	case pd.ErrorStatusInvalidFileDigest:
		return www.ErrorStatusInvalidFileDigest
	case pd.ErrorStatusInvalidBase64:
		return www.ErrorStatusInvalidBase64
	case pd.ErrorStatusInvalidMIMEType:
		return www.ErrorStatusInvalidMIMEType
	case pd.ErrorStatusUnsupportedMIMEType:
		return www.ErrorStatusUnsupportedMIMEType
	case pd.ErrorStatusInvalidRecordStatusTransition:
		return www.ErrorStatusInvalidPropStatusTransition
	case pd.ErrorStatusRecordNotFound:
		return www.ErrorStatusProposalNotFound
	}
	return www.ErrorStatusInvalid
}

func convertWWWErrorStatusFromTicketVote(e ticketvote.ErrorCodeT) www.ErrorStatusT {
	switch e {
	case ticketvote.ErrorCodeTokenInvalid:
		return www.ErrorStatusInvalidCensorshipToken
	case ticketvote.ErrorCodePublicKeyInvalid:
		return www.ErrorStatusInvalidPublicKey
	case ticketvote.ErrorCodeSignatureInvalid:
		return www.ErrorStatusInvalidSignature
	case ticketvote.ErrorCodeRecordStatusInvalid:
		return www.ErrorStatusWrongStatus
	case ticketvote.ErrorCodeVoteParamsInvalid:
		return www.ErrorStatusInvalidPropVoteParams
	case ticketvote.ErrorCodeVoteStatusInvalid:
		return www.ErrorStatusInvalidPropVoteStatus
	}
	return www.ErrorStatusInvalid
}

// TODO make sure the legacy www routes have the plugin error conversions that
// they need.
func convertWWWErrorStatus(pluginID string, errCode int) www.ErrorStatusT {
	switch pluginID {
	case "":
		// politeiad API
		e := pd.ErrorStatusT(errCode)
		return convertWWWErrorStatusFromPD(e)
	case ticketvote.PluginID:
		// Ticket vote plugin
		e := ticketvote.ErrorCodeT(errCode)
		return convertWWWErrorStatusFromTicketVote(e)
	}

	// No corresponding www error status found
	return www.ErrorStatusInvalid
}

// Fetch remote identity
func getIdentity(rpcHost, rpcCert, rpcIdentityFile, interactive string) error {
	id, err := util.RemoteIdentity(false, rpcHost, rpcCert)
	if err != nil {
		return err
	}

	// Pretty print identity.
	log.Infof("Identity fetched from politeiad")
	log.Infof("Key        : %x", id.Key)
	log.Infof("Fingerprint: %v", id.Fingerprint())

	if interactive != allowInteractive {
		// Ask user if we like this identity
		log.Infof("Press enter to save to %v or ctrl-c to abort",
			rpcIdentityFile)
		scanner := bufio.NewScanner(os.Stdin)
		scanner.Scan()
		if err = scanner.Err(); err != nil {
			return err
		}
	} else {
		log.Infof("Saving identity to %v", rpcIdentityFile)
	}

	// Save identity
	err = os.MkdirAll(filepath.Dir(rpcIdentityFile), 0700)
	if err != nil {
		return err
	}
	err = id.SavePublicIdentity(rpcIdentityFile)
	if err != nil {
		return err
	}
	log.Infof("Identity saved to: %v", rpcIdentityFile)

	return nil
}

// userErrorStatus retrieves the human readable error message for an error
// status code. The status code can be from either the pi or cms api.
func userErrorStatus(e www.ErrorStatusT) string {
	s, ok := www.ErrorStatus[e]
	if ok {
		return s
	}
	s, ok = cms.ErrorStatus[e]
	if ok {
		return s
	}
	return ""
}

// RespondWithError returns an HTTP error status to the client. If it's a user
// error, it returns a 4xx HTTP status and the specific user error code. If it's
// an internal server error, it returns 500 and an error code which is also
// outputted to the logs so that it can be correlated later if the user
// files a complaint.
func RespondWithError(w http.ResponseWriter, r *http.Request, userHttpCode int, format string, args ...interface{}) {
	// XXX this function needs to get an error in and a format + args
	// instead of what it is doing now.
	// So inError error, format string, args ...interface{}
	// if err == nil -> internal error using format + args
	// if err != nil -> if defined error -> return defined error + log.Errorf format+args
	// if err != nil -> if !defined error -> return + log.Errorf format+args

	// Check for www user error
	if userErr, ok := args[0].(www.UserError); ok {
		// Error is a www user error. Log it and return a 400.
		if userHttpCode == 0 {
			userHttpCode = http.StatusBadRequest
		}

		if len(userErr.ErrorContext) == 0 {
			log.Infof("WWW user error: %v %v %v",
				util.RemoteAddr(r), int64(userErr.ErrorCode),
				userErrorStatus(userErr.ErrorCode))
		} else {
			log.Infof("WWW user error: %v %v %v: %v",
				util.RemoteAddr(r), int64(userErr.ErrorCode),
				userErrorStatus(userErr.ErrorCode),
				strings.Join(userErr.ErrorContext, ", "))
		}

		util.RespondWithJSON(w, userHttpCode,
			www.UserError{
				ErrorCode:    userErr.ErrorCode,
				ErrorContext: userErr.ErrorContext,
			})
		return
	}

	// Check for politeiad error
	if pdError, ok := args[0].(pdError); ok {
		var (
			pluginID   = pdError.ErrorReply.Plugin
			errCode    = pdError.ErrorReply.ErrorCode
			errContext = pdError.ErrorReply.ErrorContext
		)

		// Check if the politeiad error corresponds to a www user error
		wwwErrCode := convertWWWErrorStatus(pluginID, errCode)
		if wwwErrCode == www.ErrorStatusInvalid {
			// politeiad error does not correspond to a www user error. Log
			// it and return a 500.
			t := time.Now().Unix()
			if pluginID == "" {
				log.Errorf("%v %v %v %v Internal error %v: error "+
					"code from politeiad: %v", util.RemoteAddr(r), r.Method,
					r.URL, r.Proto, t, errCode)
			} else {
				log.Errorf("%v %v %v %v Internal error %v: error "+
					"code from politeiad plugin %v: %v", util.RemoteAddr(r),
					r.Method, r.URL, r.Proto, t, pluginID, errCode)
			}

			util.RespondWithJSON(w, http.StatusInternalServerError,
				www.ErrorReply{
					ErrorCode: t,
				})
			return
		}

		// politeiad error does correspond to a www user error. Log it
		// and return a 400.
		if len(errContext) == 0 {
			log.Infof("WWW user error: %v %v %v",
				util.RemoteAddr(r), int64(wwwErrCode),
				userErrorStatus(wwwErrCode))
		} else {
			log.Infof("WWW user error: %v %v %v: %v",
				util.RemoteAddr(r), int64(wwwErrCode),
				userErrorStatus(wwwErrCode),
				strings.Join(errContext, ", "))
		}

		util.RespondWithJSON(w, http.StatusBadRequest,
			www.UserError{
				ErrorCode:    wwwErrCode,
				ErrorContext: errContext,
			})
		return
	}

	// Error is a politeiawww server error. Log it and return a 500.
	t := time.Now().Unix()
	ec := fmt.Sprintf("%v %v %v %v Internal error %v: ", util.RemoteAddr(r),
		r.Method, r.URL, r.Proto, t)
	log.Errorf(ec+format, args...)
	log.Errorf("Stacktrace (NOT A REAL CRASH): %s", debug.Stack())

	util.RespondWithJSON(w, http.StatusInternalServerError,
		www.ErrorReply{
			ErrorCode: t,
		})
}

// addRoute sets up a handler for a specific method+route. If method is not
// specified it adds a websocket.
func (p *politeiawww) addRoute(method string, routeVersion string, route string, handler http.HandlerFunc, perm permission) {
	fullRoute := routeVersion + route

	switch perm {
	case permissionAdmin:
		handler = p.isLoggedInAsAdmin(handler)
	case permissionLogin:
		handler = p.isLoggedIn(handler)
	}

	if method == "" {
		// Websocket
		log.Tracef("Adding websocket: %v", fullRoute)
		p.router.StrictSlash(true).HandleFunc(fullRoute, handler)
		return
	}

	switch perm {
	case permissionAdmin, permissionLogin:
		// Add route to auth router
		p.auth.StrictSlash(true).HandleFunc(fullRoute, handler).Methods(method)
	default:
		// Add route to public router
		p.router.StrictSlash(true).HandleFunc(fullRoute, handler).Methods(method)
	}
}

// getPluginInventory returns the politeiad plugin inventory. If a politeiad
// connection cannot be made, the call will be retried every 5 seconds for up
// to 1000 tries.
func (p *politeiawww) getPluginInventory() ([]pdv1.Plugin, error) {
	// Attempt to fetch the plugin inventory from politeiad until
	// either it is successful or the maxRetries has been exceeded.
	var (
		done          bool
		maxRetries    = 1000
		sleepInterval = 5 * time.Second
		plugins       = make([]pdv1.Plugin, 0, 32)
		ctx           = context.Background()
	)
	for retries := 0; !done; retries++ {
		if ctx.Err() != nil {
			return nil, ctx.Err()
		}
		if retries == maxRetries {
			return nil, fmt.Errorf("max retries exceeded")
		}

		pi, err := p.politeiad.PluginInventory(ctx)
		if err != nil {
			log.Infof("cannot get politeiad plugin inventory: %v: retry in %v",
				err, sleepInterval)
			time.Sleep(sleepInterval)
			continue
		}
		for _, v := range pi {
			plugins = append(plugins, v)
		}

		done = true
	}

	return plugins, nil
}

func (p *politeiawww) setupCMS() error {
	// Setup routes
	p.setCMSWWWRoutes()
	p.setCMSUserWWWRoutes()

	// Setup event manager
	p.setupEventListenersCMS()

	// Setup dcrdata websocket connection
	ws, err := wsdcrdata.New(p.dcrdataHostWS())
	if err != nil {
		// Continue even if a websocket connection was not able to be
		// made. The application specific websocket setup (pi, cms, etc)
		// can decide whether to attempt reconnection or to exit.
		log.Errorf("wsdcrdata New: %v", err)
	}
	p.wsDcrdata = ws

	// Verify politeiad plugins
	pluginFound := false
	for _, plugin := range p.plugins {
		if plugin.ID == "cms" {
			pluginFound = true
			break
		}
	}
	if !pluginFound {
		return fmt.Errorf("politeiad plugin 'cms' not found")
	}

	// Setup cmsdb
	net := filepath.Base(p.cfg.DataDir)
	p.cmsDB, err = cmsdb.New(p.cfg.DBHost, net, p.cfg.DBRootCert,
		p.cfg.DBCert, p.cfg.DBKey)
	if errors.Is(err, database.ErrNoVersionRecord) || errors.Is(err, database.ErrWrongVersion) {
		// The cmsdb version record was either not found or
		// is the wrong version which means that the cmsdb
		// needs to be built/rebuilt.
		p.cfg.BuildCMSDB = true
	} else if err != nil {
		return err
	}
	err = p.cmsDB.Setup()
	if err != nil {
		return fmt.Errorf("cmsdb setup: %v", err)
	}

	// Build the cms database
	if p.cfg.BuildCMSDB {
		index := 0
		// Do pagination since we can't handle the full payload
		count := 50
		dbInvs := make([]database.Invoice, 0, 2048)
		dbDCCs := make([]database.DCC, 0, 2048)
		for {
			log.Infof("requesting record inventory index %v of count %v", index, count)
			// Request full record inventory from backend
			challenge, err := util.Random(pd.ChallengeSize)
			if err != nil {
				return err
			}

			pdCommand := pd.Inventory{
				Challenge:    hex.EncodeToString(challenge),
				IncludeFiles: true,
				AllVersions:  true,
				VettedCount:  uint(count),
				VettedStart:  uint(index),
			}

			ctx := context.Background()
			responseBody, err := p.makeRequest(ctx, http.MethodPost,
				pd.InventoryRoute, pdCommand)
			if err != nil {
				return err
			}

			var pdReply pd.InventoryReply
			err = json.Unmarshal(responseBody, &pdReply)
			if err != nil {
				return fmt.Errorf("Could not unmarshal InventoryReply: %v",
					err)
			}

			// Verify the UpdateVettedMetadata challenge.
			err = util.VerifyChallenge(p.cfg.Identity, challenge, pdReply.Response)
			if err != nil {
				return err
			}

			vetted := pdReply.Vetted
			for _, r := range vetted {
				for _, m := range r.Metadata {
					switch m.ID {
					case mdstream.IDInvoiceGeneral:
						i, err := convertRecordToDatabaseInvoice(r)
						if err != nil {
							log.Errorf("convertRecordToDatabaseInvoice: %v", err)
							break
						}
						u, err := p.db.UserGetByPubKey(i.PublicKey)
						if err != nil {
							log.Errorf("usergetbypubkey: %v %v", err, i.PublicKey)
							break
						}
						i.UserID = u.ID.String()
						i.Username = u.Username
						dbInvs = append(dbInvs, *i)
					case mdstream.IDDCCGeneral:
						d, err := convertRecordToDatabaseDCC(r)
						if err != nil {
							log.Errorf("convertRecordToDatabaseDCC: %v", err)
							break
						}
						dbDCCs = append(dbDCCs, *d)
					}
				}
			}
			if len(vetted) < count {
				break
			}
			index += count
		}

		// Build the cache
		err = p.cmsDB.Build(dbInvs, dbDCCs)
		if err != nil {
			return fmt.Errorf("build cache: %v", err)
		}
	}
	if p.cfg.GithubAPIToken != "" && p.cfg.CodeStatOrganization != "" {
		p.tracker, err = ghtracker.New(p.cfg.GithubAPIToken,
			p.cfg.DBHost, p.cfg.DBRootCert, p.cfg.DBCert, p.cfg.DBKey)
		if err != nil {
			return fmt.Errorf("code tracker failed to load: %v", err)
		}
		go func() {
			err = p.updateCodeStats(p.cfg.CodeStatOrganization,
				p.cfg.CodeStatRepos, p.cfg.CodeStatStart, p.cfg.CodeStatEnd)
			if err != nil {
				log.Errorf("erroring updating code stats %v", err)
			}
		}()
	}

	// Register cms userdb plugin
	plugin := user.Plugin{
		ID:      user.CMSPluginID,
		Version: user.CMSPluginVersion,
	}
	err = p.db.RegisterPlugin(plugin)
	if err != nil {
		return fmt.Errorf("register userdb plugin: %v", err)
	}

	// Setup invoice notifications
	p.cron = cron.New()
	p.checkInvoiceNotifications()

	// Setup dcrdata websocket subscriptions and monitoring. This is
	// done in a go routine so cmswww startup will continue in
	// the event that a dcrdata websocket connection was not able to
	// be made during client initialization and reconnection attempts
	// are required.
	go func() {
		p.setupCMSAddressWatcher()
	}()

	return nil
}

func _main() error {
	// Load configuration and parse command line.  This function also
	// initializes logging and configures it accordingly.
	loadedCfg, _, err := loadConfig()
	if err != nil {
		return fmt.Errorf("Could not load configuration file: %v", err)
	}
	defer func() {
		if logRotator != nil {
			logRotator.Close()
		}
	}()

	log.Infof("Version : %v", version.String())
	log.Infof("Build Version: %v", version.BuildMainVersion())
	log.Infof("Network : %v", activeNetParams.Params.Name)
	log.Infof("Home dir: %v", loadedCfg.HomeDir)

	// Create the data directory in case it does not exist.
	err = os.MkdirAll(loadedCfg.DataDir, 0700)
	if err != nil {
		return err
	}

	// Check if this command is being run to fetch the politeiad
	// identity.
	if loadedCfg.FetchIdentity {
		return getIdentity(loadedCfg.RPCHost, loadedCfg.RPCCert,
			loadedCfg.RPCIdentityFile, loadedCfg.Interactive)
	}

	// Generate the TLS cert and key file if both don't already exist.
	if !fileExists(loadedCfg.HTTPSKey) &&
		!fileExists(loadedCfg.HTTPSCert) {
		log.Infof("Generating HTTPS keypair...")

		err := util.GenCertPair(elliptic.P256(), "politeiadwww",
			loadedCfg.HTTPSCert, loadedCfg.HTTPSKey)
		if err != nil {
			return fmt.Errorf("unable to create https keypair: %v",
				err)
		}

		log.Infof("HTTPS keypair created")
	}

	// Load or create new CSRF key
	log.Infof("Load CSRF key")
	csrfKeyFilename := filepath.Join(loadedCfg.DataDir, "csrf.key")
	fCSRF, err := os.Open(csrfKeyFilename)
	if err != nil {
		if os.IsNotExist(err) {
			key, err := util.Random(csrfKeyLength)
			if err != nil {
				return err
			}

			// Persist key
			fCSRF, err = os.OpenFile(csrfKeyFilename,
				os.O_RDWR|os.O_CREATE|os.O_TRUNC, 0600)
			if err != nil {
				return err
			}
			_, err = fCSRF.Write(key)
			if err != nil {
				return err
			}
			_, err = fCSRF.Seek(0, 0)
			if err != nil {
				return err
			}
		} else {
			return err
		}
	}
	csrfKey := make([]byte, csrfKeyLength)
	r, err := fCSRF.Read(csrfKey)
	if err != nil {
		return err
	}
	if r != csrfKeyLength {
		return fmt.Errorf("CSRF key corrupt")
	}
	fCSRF.Close()

	csrfMiddleware := csrf.Protect(
		csrfKey,
		csrf.Path("/"),
		csrf.MaxAge(sessions.SessionMaxAge),
	)

	// Setup router
	router := mux.NewRouter()
	router.Use(closeBodyMiddleware)
	router.Use(loggingMiddleware)
	router.Use(recoverMiddleware)

	// Setup a subrouter that is CSRF protected. Authenticated routes
	// are required to use the auth router. The subrouter takes on the
	// configuration of the router that it was spawned from, including
	// all of the middleware that has already been registered.
	auth := router.NewRoute().Subrouter()
	auth.Use(csrfMiddleware)

	// Setup the politeiad client
	pdc, err := pdclient.New(loadedCfg.RPCHost, loadedCfg.RPCCert,
		loadedCfg.RPCUser, loadedCfg.RPCPass, loadedCfg.Identity)
	if err != nil {
		return err
	}

	// Setup user database
	log.Infof("User db: %v", loadedCfg.UserDB)

	var userDB user.Database
	switch loadedCfg.UserDB {
	case userDBLevel:
		db, err := localdb.New(loadedCfg.DataDir)
		if err != nil {
			return err
		}
		userDB = db

	case userDBCockroach:
		// If old encryption key is set it means that we need
		// to open a db connection using the old key and then
		// rotate keys.
		var encryptionKey string
		if loadedCfg.OldEncryptionKey != "" {
			encryptionKey = loadedCfg.OldEncryptionKey
		} else {
			encryptionKey = loadedCfg.EncryptionKey
		}

		// Open db connection
		network := filepath.Base(loadedCfg.DataDir)
		db, err := cockroachdb.New(loadedCfg.DBHost, network,
			loadedCfg.DBRootCert, loadedCfg.DBCert, loadedCfg.DBKey,
			encryptionKey)
		if err != nil {
			return fmt.Errorf("new cockroachdb: %v", err)
		}
		userDB = db

<<<<<<< HEAD
		// Rotate keys
		if loadedCfg.OldEncryptionKey != "" {
			err = db.RotateKeys(loadedCfg.EncryptionKey)
=======
		// Build the cms database
		if p.cfg.BuildCMSDB {
			index := 0
			// Do pagination since we can't handle the full payload
			count := 50
			dbInvs := make([]database.Invoice, 0, 2048)
			dbDCCs := make([]database.DCC, 0, 2048)
			for {
				log.Infof("requesting record inventory index %v of count %v", index, count)
				// Request full record inventory from backend
				challenge, err := util.Random(pd.ChallengeSize)
				if err != nil {
					return err
				}

				pdCommand := pd.Inventory{
					Challenge:    hex.EncodeToString(challenge),
					IncludeFiles: true,
					AllVersions:  true,
					VettedCount:  uint(count),
					VettedStart:  uint(index),
				}

				responseBody, err := p.makeRequest(ctx, http.MethodPost,
					pd.InventoryRoute, pdCommand)
				if err != nil {
					return err
				}

				var pdReply pd.InventoryReply
				err = json.Unmarshal(responseBody, &pdReply)
				if err != nil {
					return fmt.Errorf("Could not unmarshal InventoryReply: %v",
						err)
				}

				// Verify the UpdateVettedMetadata challenge.
				err = util.VerifyChallenge(p.cfg.Identity, challenge, pdReply.Response)
				if err != nil {
					return err
				}

				vetted := pdReply.Vetted
				for _, r := range vetted {
					for _, m := range r.Metadata {
						switch m.ID {
						case mdstream.IDInvoiceGeneral:
							i, err := convertRecordToDatabaseInvoice(r)
							if err != nil {
								log.Errorf("convertRecordToDatabaseInvoice: %v", err)
								break
							}
							u, err := p.db.UserGetByPubKey(i.PublicKey)
							if err != nil {
								log.Errorf("usergetbypubkey: %v %v", err, i.PublicKey)
								break
							}
							i.UserID = u.ID.String()
							i.Username = u.Username
							dbInvs = append(dbInvs, *i)
						case mdstream.IDDCCGeneral:
							d, err := convertRecordToDatabaseDCC(r)
							if err != nil {
								log.Errorf("convertRecordToDatabaseDCC: %v", err)
								break
							}
							dbDCCs = append(dbDCCs, *d)
						}
					}
				}
				if len(vetted) < count {
					break
				}
				index += count
			}

			// Build the cache
			err = p.cmsDB.Build(dbInvs, dbDCCs)
			if err != nil {
				return fmt.Errorf("build cache: %v", err)
			}
		}
		if p.cfg.GithubAPIToken != "" {
			p.tracker, err = ghtracker.New(p.cfg.GithubAPIToken,
				p.cfg.DBHost, p.cfg.DBRootCert, p.cfg.DBCert, p.cfg.DBKey)
>>>>>>> 0a0664e5
			if err != nil {
				return fmt.Errorf("rotate userdb keys: %v", err)
			}
<<<<<<< HEAD
=======
			go func() {
				err = p.updateCodeStats(p.cfg.CodeStatSkipSync,
					p.cfg.CodeStatRepos, p.cfg.CodeStatStart, p.cfg.CodeStatEnd)
				if err != nil {
					log.Errorf("erroring updating code stats %v", err)
				}
			}()
		}

		// Register cms userdb plugin
		plugin := user.Plugin{
			ID:      user.CMSPluginID,
			Version: user.CMSPluginVersion,
>>>>>>> 0a0664e5
		}

	default:
		return fmt.Errorf("invalid userdb '%v'", loadedCfg.UserDB)
	}

	// Setup sessions store
	var cookieKey []byte
	if cookieKey, err = ioutil.ReadFile(loadedCfg.CookieKeyFile); err != nil {
		log.Infof("Cookie key not found, generating one...")
		cookieKey, err = util.Random(32)
		if err != nil {
			return err
		}
		err = ioutil.WriteFile(loadedCfg.CookieKeyFile, cookieKey, 0400)
		if err != nil {
			return err
		}
		log.Infof("Cookie key generated")
	}

	// Setup smtp client
	smtp, err := newSMTP(loadedCfg.MailHost, loadedCfg.MailUser,
		loadedCfg.MailPass, loadedCfg.MailAddress, loadedCfg.SystemCerts,
		loadedCfg.SMTPSkipVerify)
	if err != nil {
		return fmt.Errorf("newSMTP: %v", err)
	}

	// Setup politeiad client
	client, err := util.NewHTTPClient(false, loadedCfg.RPCCert)
	if err != nil {
		return err
	}

	// Setup application context
	p := &politeiawww{
		cfg:        loadedCfg,
		params:     activeNetParams.Params,
		router:     router,
		auth:       auth,
		politeiad:  pdc,
		client:     client,
		smtp:       smtp,
		db:         userDB,
		sessions:   sessions.New(userDB, cookieKey),
		events:     events.NewManager(),
		ws:         make(map[string]map[string]*wsContext),
		userEmails: make(map[string]uuid.UUID),
	}

	// Setup politeiad plugins
	plugins, err := p.getPluginInventory()
	if err != nil {
		return fmt.Errorf("getPluginInventory: %v", err)
	}
	p.plugins = plugins

	// Setup email-userID cache
	err = p.initUserEmailsCache()
	if err != nil {
		return err
	}

	// Perform application specific setup
	switch p.cfg.Mode {
	case config.PoliteiaWWWMode:
		err = p.setupPi(plugins)
		if err != nil {
			return fmt.Errorf("setupPi: %v", err)
		}
	case config.CMSWWWMode:
		err = p.setupCMS()
		if err != nil {
			return fmt.Errorf("setupCMS: %v", err)
		}
	default:
		return fmt.Errorf("unknown mode: %v", p.cfg.Mode)
	}

	// Bind to a port and pass our router in
	listenC := make(chan error)
	for _, listener := range loadedCfg.Listeners {
		listen := listener
		go func() {
			cfg := &tls.Config{
				MinVersion: tls.VersionTLS12,
				CurvePreferences: []tls.CurveID{
					tls.CurveP256, // BLAME CHROME, NOT ME!
					tls.CurveP521,
					tls.X25519},
				PreferServerCipherSuites: true,
				CipherSuites: []uint16{
					tls.TLS_ECDHE_ECDSA_WITH_AES_128_CBC_SHA256,
					tls.TLS_ECDHE_ECDSA_WITH_AES_128_GCM_SHA256,
					tls.TLS_ECDHE_ECDSA_WITH_AES_256_GCM_SHA384,
					tls.TLS_ECDHE_ECDSA_WITH_CHACHA20_POLY1305,
				},
			}
			srv := &http.Server{
				Handler:   p.router,
				Addr:      listen,
				TLSConfig: cfg,
				TLSNextProto: make(map[string]func(*http.Server,
					*tls.Conn, http.Handler)),
			}

			log.Infof("Listen: %v", listen)
			listenC <- srv.ListenAndServeTLS(loadedCfg.HTTPSCert,
				loadedCfg.HTTPSKey)
		}()
	}

	// Tell user we are ready to go.
	log.Infof("Start of day")

	// Setup OS signals
	sigs := make(chan os.Signal, 1)
	signal.Notify(sigs, syscall.SIGINT, syscall.SIGTERM)
	signal.Notify(sigs, syscall.SIGINT, syscall.SIGINT)
	for {
		select {
		case sig := <-sigs:
			log.Infof("Terminating with %v", sig)
			goto done
		case err := <-listenC:
			log.Errorf("%v", err)
			goto done
		}
	}
done:

	log.Infof("Exiting")

	// Close user db connection
	p.db.Close()

	// Perform application specific shutdown
	switch p.cfg.Mode {
	case config.PoliteiaWWWMode:
		// Nothing to do
	case config.CMSWWWMode:
		p.wsDcrdata.Close()
	}

	return nil
}

func main() {
	err := _main()
	if err != nil {
		fmt.Fprintf(os.Stderr, "%v\n", err)
		os.Exit(1)
	}
}<|MERGE_RESOLUTION|>--- conflicted
+++ resolved
@@ -475,14 +475,14 @@
 			return fmt.Errorf("build cache: %v", err)
 		}
 	}
-	if p.cfg.GithubAPIToken != "" && p.cfg.CodeStatOrganization != "" {
+	if p.cfg.GithubAPIToken != "" {
 		p.tracker, err = ghtracker.New(p.cfg.GithubAPIToken,
 			p.cfg.DBHost, p.cfg.DBRootCert, p.cfg.DBCert, p.cfg.DBKey)
 		if err != nil {
 			return fmt.Errorf("code tracker failed to load: %v", err)
 		}
 		go func() {
-			err = p.updateCodeStats(p.cfg.CodeStatOrganization,
+			err = p.updateCodeStats(p.cfg.CodeStatSkipSync,
 				p.cfg.CodeStatRepos, p.cfg.CodeStatStart, p.cfg.CodeStatEnd)
 			if err != nil {
 				log.Errorf("erroring updating code stats %v", err)
@@ -660,116 +660,12 @@
 		}
 		userDB = db
 
-<<<<<<< HEAD
 		// Rotate keys
 		if loadedCfg.OldEncryptionKey != "" {
 			err = db.RotateKeys(loadedCfg.EncryptionKey)
-=======
-		// Build the cms database
-		if p.cfg.BuildCMSDB {
-			index := 0
-			// Do pagination since we can't handle the full payload
-			count := 50
-			dbInvs := make([]database.Invoice, 0, 2048)
-			dbDCCs := make([]database.DCC, 0, 2048)
-			for {
-				log.Infof("requesting record inventory index %v of count %v", index, count)
-				// Request full record inventory from backend
-				challenge, err := util.Random(pd.ChallengeSize)
-				if err != nil {
-					return err
-				}
-
-				pdCommand := pd.Inventory{
-					Challenge:    hex.EncodeToString(challenge),
-					IncludeFiles: true,
-					AllVersions:  true,
-					VettedCount:  uint(count),
-					VettedStart:  uint(index),
-				}
-
-				responseBody, err := p.makeRequest(ctx, http.MethodPost,
-					pd.InventoryRoute, pdCommand)
-				if err != nil {
-					return err
-				}
-
-				var pdReply pd.InventoryReply
-				err = json.Unmarshal(responseBody, &pdReply)
-				if err != nil {
-					return fmt.Errorf("Could not unmarshal InventoryReply: %v",
-						err)
-				}
-
-				// Verify the UpdateVettedMetadata challenge.
-				err = util.VerifyChallenge(p.cfg.Identity, challenge, pdReply.Response)
-				if err != nil {
-					return err
-				}
-
-				vetted := pdReply.Vetted
-				for _, r := range vetted {
-					for _, m := range r.Metadata {
-						switch m.ID {
-						case mdstream.IDInvoiceGeneral:
-							i, err := convertRecordToDatabaseInvoice(r)
-							if err != nil {
-								log.Errorf("convertRecordToDatabaseInvoice: %v", err)
-								break
-							}
-							u, err := p.db.UserGetByPubKey(i.PublicKey)
-							if err != nil {
-								log.Errorf("usergetbypubkey: %v %v", err, i.PublicKey)
-								break
-							}
-							i.UserID = u.ID.String()
-							i.Username = u.Username
-							dbInvs = append(dbInvs, *i)
-						case mdstream.IDDCCGeneral:
-							d, err := convertRecordToDatabaseDCC(r)
-							if err != nil {
-								log.Errorf("convertRecordToDatabaseDCC: %v", err)
-								break
-							}
-							dbDCCs = append(dbDCCs, *d)
-						}
-					}
-				}
-				if len(vetted) < count {
-					break
-				}
-				index += count
-			}
-
-			// Build the cache
-			err = p.cmsDB.Build(dbInvs, dbDCCs)
-			if err != nil {
-				return fmt.Errorf("build cache: %v", err)
-			}
-		}
-		if p.cfg.GithubAPIToken != "" {
-			p.tracker, err = ghtracker.New(p.cfg.GithubAPIToken,
-				p.cfg.DBHost, p.cfg.DBRootCert, p.cfg.DBCert, p.cfg.DBKey)
->>>>>>> 0a0664e5
 			if err != nil {
 				return fmt.Errorf("rotate userdb keys: %v", err)
 			}
-<<<<<<< HEAD
-=======
-			go func() {
-				err = p.updateCodeStats(p.cfg.CodeStatSkipSync,
-					p.cfg.CodeStatRepos, p.cfg.CodeStatStart, p.cfg.CodeStatEnd)
-				if err != nil {
-					log.Errorf("erroring updating code stats %v", err)
-				}
-			}()
-		}
-
-		// Register cms userdb plugin
-		plugin := user.Plugin{
-			ID:      user.CMSPluginID,
-			Version: user.CMSPluginVersion,
->>>>>>> 0a0664e5
 		}
 
 	default:
