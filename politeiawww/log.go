--- conflicted
+++ resolved
@@ -46,19 +46,12 @@
 	// application shutdown.
 	logRotator *rotator.Rotator
 
-<<<<<<< HEAD
-	log          = backendLog.Logger("PWWW")
-	userdbLog    = backendLog.Logger("USER")
-	cmsdbLog     = backendLog.Logger("CMDB")
-	wsdcrdataLog = backendLog.Logger("WSDD")
-=======
 	log              = backendLog.Logger("PWWW")
-	localdbLog       = backendLog.Logger("LODB")
-	cockroachdbLog   = backendLog.Logger("CODB")
+	userdbLog        = backendLog.Logger("USER")
+	cmsdbLog         = backendLog.Logger("CMDB")
 	wsdcrdataLog     = backendLog.Logger("WSDD")
 	githubTrackerLog = backendLog.Logger("GHTR")
 	githubdbLog      = backendLog.Logger("GHDB")
->>>>>>> cb76bc5c
 )
 
 // Initialize package-global logger variables.
