// Copyright (c) 2013-2014 The btcsuite developers
// Copyright (c) 2015-2020 The Decred developers
// Use of this source code is governed by an ISC
// license that can be found in the LICENSE file.

package main

import (
	"crypto/tls"
	"crypto/x509"
	"encoding/pem"
	"errors"
	"fmt"
	"io/ioutil"
	"net"
	"net/mail"
	"net/url"
	"os"
	"path/filepath"
	"runtime"
	"sort"
	"strconv"
	"strings"
	"time"

	"github.com/decred/dcrd/hdkeychain/v3"
	"github.com/decred/politeia/politeiad/api/v1/identity"
	"github.com/decred/politeia/util/version"

	v1 "github.com/decred/politeia/politeiad/api/v1"
	"github.com/decred/politeia/politeiawww/sharedconfig"
	"github.com/decred/politeia/util"
	flags "github.com/jessevdk/go-flags"
)

const (
	defaultLogLevel         = "info"
	defaultLogDirname       = "logs"
	defaultLogFilename      = "politeiawww.log"
	adminLogFilename        = "admin.log"
	defaultIdentityFilename = "identity.json"

	defaultMainnetPort = "4443"
	defaultTestnetPort = "4443"

	allowInteractive = "i-know-this-is-a-bad-idea"

	defaultPaywallMinConfirmations = uint64(2)
	defaultPaywallAmount           = uint64(0)

	defaultVoteDurationMin = uint32(2016)
	defaultVoteDurationMax = uint32(4032)

	defaultMailAddressPi  = "Politeia <noreply@example.org>"
	defaultMailAddressCMS = "Contractor Management System <noreply@example.org>"

	defaultDcrdataMainnet = "dcrdata.decred.org:443"
	defaultDcrdataTestnet = "testnet.decred.org:443"

	// dust value can be found increasing the amount value until we get false
	// from IsDustAmount function. Amounts can not be lower than dust
	// func IsDustAmount(amount int64, relayFeePerKb int64) bool {
	//     totalSize := 8 + 2 + 1 + 25 + 165
	// 	   return int64(amount)*1000/(3*int64(totalSize)) < int64(relayFeePerKb)
	// }
	dust = 60300

	// Currently available modes to run politeia, by default piwww, is used.
	politeiaWWWMode = "piwww"
	cmsWWWMode      = "cmswww"

	defaultWWWMode = politeiaWWWMode

	// User database options
	userDBLevel     = "leveldb"
	userDBCockroach = "cockroachdb"

	defaultUserDB = userDBLevel
)

var (
	defaultHTTPSKeyFile  = filepath.Join(sharedconfig.DefaultHomeDir, "https.key")
	defaultHTTPSCertFile = filepath.Join(sharedconfig.DefaultHomeDir, "https.cert")
	defaultRPCCertFile   = filepath.Join(sharedconfig.DefaultHomeDir, "rpc.cert")
	defaultCookieKeyFile = filepath.Join(sharedconfig.DefaultHomeDir, "cookie.key")
	defaultLogDir        = filepath.Join(sharedconfig.DefaultHomeDir, defaultLogDirname)

	// Default start date to start pulling code statistics if none specified.
	defaultCodeStatStart = time.Now().Add(-1 * time.Minute * 60 * 24 * 7 * 26) // 6 months in minutes 60min * 24h * 7days * 26 weeks

	// Default end date to stop pull code statistics if none specified.
	defaultCodeStatEnd = time.Now() // Use today as the default end code stat date

	// Check to make sure code stat start time is sane 2 years from today.
	codeStatCheck = time.Now().Add(-1 * time.Minute * 60 * 24 * 7 * 52 * 2) // 2 years in minutes 60min * 24h * 7days * 52weeks * 2years
)

// runServiceCommand is only set to a real function on Windows.  It is used
// to parse and execute service commands specified via the -s flag.
var runServiceCommand func(string) error

// config defines the configuration options for politeiawww.
//
// See loadConfig for details on the configuration load process.
type config struct {
	HomeDir         string   `short:"A" long:"appdata" description:"Path to application home directory"`
	ShowVersion     bool     `short:"V" long:"version" description:"Display version information and exit"`
	ConfigFile      string   `short:"C" long:"configfile" description:"Path to configuration file"`
	DataDir         string   `short:"b" long:"datadir" description:"Directory to store data"`
	LogDir          string   `long:"logdir" description:"Directory to log output."`
	TestNet         bool     `long:"testnet" description:"Use the test network"`
	SimNet          bool     `long:"simnet" description:"Use the simulation test network"`
	Profile         string   `long:"profile" description:"Enable HTTP profiling on given port -- NOTE port must be between 1024 and 65536"`
	CookieKeyFile   string   `long:"cookiekey" description:"File containing the secret cookies key"`
	DebugLevel      string   `short:"d" long:"debuglevel" description:"Logging level for all subsystems {trace, debug, info, warn, error, critical} -- You may also specify <subsystem>=<level>,<subsystem2>=<level>,... to set the log level for individual subsystems -- Use show to list available subsystems"`
	Listeners       []string `long:"listen" description:"Add an interface/port to listen for connections (default all interfaces port: 4443)"`
	HTTPSCert       string   `long:"httpscert" description:"File containing the https certificate file"`
	HTTPSKey        string   `long:"httpskey" description:"File containing the https certificate key"`
	RPCHost         string   `long:"rpchost" description:"Host for politeiad in this format"`
	RPCCert         string   `long:"rpccert" description:"File containing the https certificate file"`
	RPCIdentityFile string   `long:"rpcidentityfile" description:"Path to file containing the politeiad identity"`
	RPCUser         string   `long:"rpcuser" description:"RPC user name for privileged politeaid commands"`
	RPCPass         string   `long:"rpcpass" description:"RPC password for privileged politeiad commands"`
	FetchIdentity   bool     `long:"fetchidentity" description:"Whether or not politeiawww fetches the identity from politeiad."`
	Interactive     string   `long:"interactive" description:"Set to i-know-this-is-a-bad-idea to turn off interactive mode during --fetchidentity."`
	AdminLogFile    string   `long:"adminlogfile" description:"admin log filename (Default: admin.log)"`
	Mode            string   `long:"mode" description:"Mode www runs as. Supported values: piwww, cmswww"`

	// User database settings
	UserDB           string `long:"userdb" description:"Database choice for the user database"`
	DBHost           string `long:"dbhost" description:"Database ip:port"`
	DBRootCert       string `long:"dbrootcert" description:"File containing the CA certificate for the database"`
	DBCert           string `long:"dbcert" description:"File containing the politeiawww client certificate for the database"`
	DBKey            string `long:"dbkey" description:"File containing the politeiawww client certificate key for the database"`
	EncryptionKey    string `long:"encryptionkey" description:"File containing encryption key used for encrypting user data at rest"`
	OldEncryptionKey string `long:"oldencryptionkey" description:"File containing old encryption key (only set when rotating keys)"`

	// SMTP settings
	MailHost         string `long:"mailhost" description:"Email server address in this format: <host>:<port>"`
	MailUser         string `long:"mailuser" description:"Email server username"`
	MailPass         string `long:"mailpass" description:"Email server password"`
	MailAddress      string `long:"mailaddress" description:"Email address for outgoing email in the format: name <address>"`
	SMTPCert         string `long:"smtpcert" description:"File containing the smtp certificate file"`
	SMTPSkipVerify   bool   `long:"smtpskipverify" description:"Skip SMTP TLS cert verification. Will only skip if SMTPCert is empty"`
	WebServerAddress string `long:"webserveraddress" description:"Address for the Politeia web server; it should have this format: <scheme>://<host>[:<port>]"`

	// XXX These should be plugin settings
	DcrdataHost              string `long:"dcrdatahost" description:"Dcrdata ip:port"`
	PaywallAmount            uint64 `long:"paywallamount" description:"Amount of DCR (in atoms) required for a user to register or submit a proposal."`
	PaywallXpub              string `long:"paywallxpub" description:"Extended public key for deriving paywall addresses."`
	MinConfirmationsRequired uint64 `long:"minconfirmations" description:"Minimum blocks confirmation for accepting paywall as paid. Only works in TestNet."`
<<<<<<< HEAD
	BuildCMSDB               bool   `long:"buildcmsdb" description:"Build the cmsdb from scratch"`

	// TODO these need to be removed
	VoteDurationMin uint32 `long:"votedurationmin" description:"Minimum duration of a proposal vote in blocks"`
	VoteDurationMax uint32 `long:"votedurationmax" description:"Maximum duration of a proposal vote in blocks"`

	Version     string
	Identity    *identity.PublicIdentity
	SystemCerts *x509.CertPool
=======
	VoteDurationMin          uint32 `long:"votedurationmin" description:"Minimum duration of a proposal vote in blocks"`
	VoteDurationMax          uint32 `long:"votedurationmax" description:"Maximum duration of a proposal vote in blocks"`
	AdminLogFile             string `long:"adminlogfile" description:"admin log filename (Default: admin.log)"`
	Mode                     string `long:"mode" description:"Mode www runs as. Supported values: piwww, cmswww"`
	SMTPSkipVerify           bool   `long:"smtpskipverify" description:"Skip SMTP TLS cert verification. Will only skip if SMTPCert is empty"`
	SMTPCert                 string `long:"smtpcert" description:"File containing the smtp certificate file"`
	SystemCerts              *x509.CertPool
	GithubAPIToken           string   `long:"githubapitoken" description:"API Token used to communicate with github API.  When populated in cmswww mode, github-tracker is enabled."`
	CodeStatRepos            []string `long:"codestatrepos" description:"Repositories under the organization to crawl for code statistics"`
	CodeStatOrganization     string   `long:"codestatorg" description:"Organization to crawl for code statistics"`
	CodeStatStart            int64    `long:"codestatstart" description:"Date in which to look back to for code stat crawl (default 6 months back)"`
	CodeStatEnd              int64    `long:"codestatend" description:"Date in which to end look back to for code stat crawl (default today)"`
>>>>>>> cb76bc5c
}

// serviceOptions defines the configuration options for the rpc as a service
// on Windows.
type serviceOptions struct {
	ServiceCommand string `short:"s" long:"service" description:"Service command {install, remove, start, stop}"`
}

// validLogLevel returns whether or not logLevel is a valid debug log level.
func validLogLevel(logLevel string) bool {
	switch logLevel {
	case "trace":
		fallthrough
	case "debug":
		fallthrough
	case "info":
		fallthrough
	case "warn":
		fallthrough
	case "error":
		fallthrough
	case "critical":
		return true
	}
	return false
}

// supportedSubsystems returns a sorted slice of the supported subsystems for
// logging purposes.
func supportedSubsystems() []string {
	// Convert the subsystemLoggers map keys to a slice.
	subsystems := make([]string, 0, len(subsystemLoggers))
	for subsysID := range subsystemLoggers {
		subsystems = append(subsystems, subsysID)
	}

	// Sort the subsytems for stable display.
	sort.Strings(subsystems)
	return subsystems
}

// parseAndSetDebugLevels attempts to parse the specified debug level and set
// the levels accordingly.  An appropriate error is returned if anything is
// invalid.
func parseAndSetDebugLevels(debugLevel string) error {
	// When the specified string doesn't have any delimters, treat it as
	// the log level for all subsystems.
	if !strings.Contains(debugLevel, ",") && !strings.Contains(debugLevel, "=") {
		// Validate debug log level.
		if !validLogLevel(debugLevel) {
			str := "The specified debug level [%v] is invalid"
			return fmt.Errorf(str, debugLevel)
		}

		// Change the logging level for all subsystems.
		setLogLevels(debugLevel)

		return nil
	}

	// Split the specified string into subsystem/level pairs while detecting
	// issues and update the log levels accordingly.
	for _, logLevelPair := range strings.Split(debugLevel, ",") {
		if !strings.Contains(logLevelPair, "=") {
			str := "The specified debug level contains an invalid " +
				"subsystem/level pair [%v]"
			return fmt.Errorf(str, logLevelPair)
		}

		// Extract the specified subsystem and log level.
		fields := strings.Split(logLevelPair, "=")
		subsysID, logLevel := fields[0], fields[1]

		// Validate subsystem.
		if _, exists := subsystemLoggers[subsysID]; !exists {
			str := "The specified subsystem [%v] is invalid -- " +
				"supported subsytems %v"
			return fmt.Errorf(str, subsysID, supportedSubsystems())
		}

		// Validate log level.
		if !validLogLevel(logLevel) {
			str := "The specified debug level [%v] is invalid"
			return fmt.Errorf(str, logLevel)
		}

		setLogLevel(subsysID, logLevel)
	}

	return nil
}

// removeDuplicateAddresses returns a new slice with all duplicate entries in
// addrs removed.
func removeDuplicateAddresses(addrs []string) []string {
	result := make([]string, 0, len(addrs))
	seen := map[string]struct{}{}
	for _, val := range addrs {
		if _, ok := seen[val]; !ok {
			result = append(result, val)
			seen[val] = struct{}{}
		}
	}
	return result
}

// normalizeAddresses returns a new slice with all the passed peer addresses
// normalized with the given default port, and all duplicates removed.
func normalizeAddresses(addrs []string, defaultPort string) []string {
	for i, addr := range addrs {
		addrs[i] = util.NormalizeAddress(addr, defaultPort)
	}

	return removeDuplicateAddresses(addrs)
}

// filesExists reports whether the named file or directory exists.
func fileExists(name string) bool {
	if _, err := os.Stat(name); err != nil {
		if os.IsNotExist(err) {
			return false
		}
	}
	return true
}

// newConfigParser returns a new command line flags parser.
func newConfigParser(cfg *config, so *serviceOptions, options flags.Options) *flags.Parser {
	parser := flags.NewParser(cfg, options)
	if runtime.GOOS == "windows" {
		parser.AddGroup("Service Options", "Service Options", so)
	}
	return parser
}

// loadIdentity fetches an identity from politeiad if necessary.
func loadIdentity(cfg *config) error {
	// Set up the path to the politeiad identity file.
	if cfg.RPCIdentityFile == "" {
		cfg.RPCIdentityFile = filepath.Join(cfg.HomeDir,
			defaultIdentityFilename)
	} else {
		cfg.RPCIdentityFile = util.CleanAndExpandPath(cfg.RPCIdentityFile)
	}

	if cfg.FetchIdentity {
		// Don't try to load the identity from the existing file if the
		// caller is trying to fetch a new one.
		return nil
	}

	// Check if the identity already exists.
	if _, err := os.Stat(cfg.RPCIdentityFile); os.IsNotExist(err) {
		return fmt.Errorf("you must load the identity from politeiad " +
			"first using the --fetchidentity flag")
	}

	var err error
	cfg.Identity, err = identity.LoadPublicIdentity(cfg.RPCIdentityFile)
	if err != nil {
		return err
	}

	log.Infof("Identity loaded from: %v", cfg.RPCIdentityFile)
	return nil
}

// loadConfig initializes and parses the config using a config file and command
// line options.
//
// The configuration proceeds as follows:
// 	1) Start with a default config with sane settings
// 	2) Pre-parse the command line to check for an alternative config file
// 	3) Load configuration file overwriting defaults with any specified options
// 	4) Parse CLI options and overwrite/add any specified options
//
// The above results in rpc functioning properly without any config settings
// while still allowing the user to override settings with config files and
// command line options.  Command line options always take precedence.
func loadConfig() (*config, []string, error) {
	// Default config.
	cfg := config{
		HomeDir:                  sharedconfig.DefaultHomeDir,
		ConfigFile:               sharedconfig.DefaultConfigFile,
		DebugLevel:               defaultLogLevel,
		DataDir:                  sharedconfig.DefaultDataDir,
		LogDir:                   defaultLogDir,
		HTTPSKey:                 defaultHTTPSKeyFile,
		HTTPSCert:                defaultHTTPSCertFile,
		RPCCert:                  defaultRPCCertFile,
		CookieKeyFile:            defaultCookieKeyFile,
		Version:                  version.String(),
		Mode:                     defaultWWWMode,
		UserDB:                   defaultUserDB,
		PaywallAmount:            defaultPaywallAmount,
		MinConfirmationsRequired: defaultPaywallMinConfirmations,
		VoteDurationMin:          defaultVoteDurationMin,
		VoteDurationMax:          defaultVoteDurationMax,
	}

	// Service options which are only added on Windows.
	serviceOpts := serviceOptions{}

	// Pre-parse the command line options to see if an alternative config
	// file or the version flag was specified.  Any errors aside from the
	// help message error can be ignored here since they will be caught by
	// the final parse below.
	preCfg := cfg
	preParser := newConfigParser(&preCfg, &serviceOpts, flags.HelpFlag)
	_, err := preParser.Parse()
	if err != nil {
		var e *flags.Error
		if errors.As(err, &e) && e.Type == flags.ErrHelp {
			fmt.Fprintln(os.Stderr, err)
			os.Exit(0)
		}
	}

	// Show the version and exit if the version flag was specified.
	appName := filepath.Base(os.Args[0])
	appName = strings.TrimSuffix(appName, filepath.Ext(appName))
	usageMessage := fmt.Sprintf("Use %s -h to show usage", appName)
	if preCfg.ShowVersion {
		fmt.Printf("%s version %s (Go version %s %s/%s)\n", appName,
			version.String(), runtime.Version(), runtime.GOOS,
			runtime.GOARCH)
		os.Exit(0)
	}

	// Perform service command and exit if specified.  Invalid service
	// commands show an appropriate error.  Only runs on Windows since
	// the runServiceCommand function will be nil when not on Windows.
	if serviceOpts.ServiceCommand != "" && runServiceCommand != nil {
		err := runServiceCommand(serviceOpts.ServiceCommand)
		if err != nil {
			fmt.Fprintln(os.Stderr, err)
		}
		os.Exit(0)
	}

	// Update the home directory for stakepoold if specified. Since the
	// home directory is updated, other variables need to be updated to
	// reflect the new changes.
	if preCfg.HomeDir != "" {
		cfg.HomeDir, _ = filepath.Abs(preCfg.HomeDir)

		if preCfg.ConfigFile == sharedconfig.DefaultConfigFile {
			cfg.ConfigFile = filepath.Join(cfg.HomeDir, sharedconfig.DefaultConfigFilename)
		} else {
			cfg.ConfigFile = preCfg.ConfigFile
		}
		if preCfg.DataDir == sharedconfig.DefaultDataDir {
			cfg.DataDir = filepath.Join(cfg.HomeDir, sharedconfig.DefaultDataDirname)
		} else {
			cfg.DataDir = preCfg.DataDir
		}
		if preCfg.HTTPSKey == defaultHTTPSKeyFile {
			cfg.HTTPSKey = filepath.Join(cfg.HomeDir, "https.key")
		} else {
			cfg.HTTPSKey = preCfg.HTTPSKey
		}
		if preCfg.HTTPSCert == defaultHTTPSCertFile {
			cfg.HTTPSCert = filepath.Join(cfg.HomeDir, "https.cert")
		} else {
			cfg.HTTPSCert = preCfg.HTTPSCert
		}
		if preCfg.RPCCert == defaultRPCCertFile {
			cfg.RPCCert = filepath.Join(cfg.HomeDir, "rpc.cert")
		} else {
			cfg.RPCCert = preCfg.RPCCert
		}
		if preCfg.LogDir == defaultLogDir {
			cfg.LogDir = filepath.Join(cfg.HomeDir, defaultLogDirname)
		} else {
			cfg.LogDir = preCfg.LogDir
		}
		if preCfg.CookieKeyFile == defaultCookieKeyFile {
			cfg.CookieKeyFile = filepath.Join(cfg.HomeDir, "cookie.key")
		} else {
			cfg.CookieKeyFile = preCfg.CookieKeyFile
		}
	}

	// Load additional config from file.
	var configFileError error
	parser := newConfigParser(&cfg, &serviceOpts, flags.Default)
	if !(preCfg.SimNet) || cfg.ConfigFile != sharedconfig.DefaultConfigFile {
		err := flags.NewIniParser(parser).ParseFile(cfg.ConfigFile)
		if err != nil {
			var e *os.PathError
			if !errors.As(err, &e) {
				fmt.Fprintf(os.Stderr, "Error parsing config "+
					"file: %v\n", err)
				fmt.Fprintln(os.Stderr, usageMessage)
				return nil, nil, err
			}
			configFileError = err
		}
	}

	// Parse command line options again to ensure they take precedence.
	remainingArgs, err := parser.Parse()
	if err != nil {
		var e *flags.Error
		if !errors.As(err, &e) || e.Type != flags.ErrHelp {
			fmt.Fprintln(os.Stderr, usageMessage)
		}
		return nil, nil, err
	}

	// Verify mode and set mode specific defaults
	switch cfg.Mode {
	case cmsWWWMode:
		if cfg.MailAddress == "" {
			cfg.MailAddress = defaultMailAddressCMS
		}
	case politeiaWWWMode:
		if cfg.MailAddress == "" {
			cfg.MailAddress = defaultMailAddressPi
		}
	default:
		err := fmt.Errorf("invalid mode: %v", cfg.Mode)
		fmt.Fprintln(os.Stderr, err)
		return nil, nil, err
	}

	// Verify mail address
	if _, err := mail.ParseAddress(cfg.MailAddress); err != nil {
		err := fmt.Errorf("invalid mailaddress: %v", err)
		fmt.Fprintln(os.Stderr, err)
		return nil, nil, err
	}

	// Create the home directory if it doesn't already exist.
	funcName := "loadConfig"
	err = os.MkdirAll(sharedconfig.DefaultHomeDir, 0700)
	if err != nil {
		// Show a nicer error message if it's because a symlink is
		// linked to a directory that does not exist (probably because
		// it's not mounted).
		var e *os.PathError
		if errors.As(err, &e) && os.IsExist(err) {
			if link, lerr := os.Readlink(e.Path); lerr == nil {
				str := "is symlink %s -> %s mounted?"
				err = fmt.Errorf(str, e.Path, link)
			}
		}

		str := "%s: Failed to create home directory: %v"
		err := fmt.Errorf(str, funcName, err)
		fmt.Fprintln(os.Stderr, err)
		return nil, nil, err
	}

	// Multiple networks can't be selected simultaneously.
	numNets := 0

	// Count number of network flags passed; assign active network params
	// while we're at it
	port := defaultMainnetPort
	activeNetParams = &mainNetParams
	if cfg.TestNet {
		numNets++
		activeNetParams = &testNet3Params
		port = defaultTestnetPort
	}
	if cfg.SimNet {
		numNets++
		// Also disable dns seeding on the simulation test network.
		activeNetParams = &simNetParams
	}
	if numNets > 1 {
		str := "%s: The testnet and simnet params can't be " +
			"used together -- choose one of the three"
		err := fmt.Errorf(str, funcName)
		fmt.Fprintln(os.Stderr, err)
		fmt.Fprintln(os.Stderr, usageMessage)
		return nil, nil, err
	}

	// Append the network type to the data directory so it is "namespaced"
	// per network.  In addition to the block database, there are other
	// pieces of data that are saved to disk such as address manager state.
	// All data is specific to a network, so namespacing the data directory
	// means each individual piece of serialized data does not have to
	// worry about changing names per network and such.
	cfg.DataDir = util.CleanAndExpandPath(cfg.DataDir)
	cfg.DataDir = filepath.Join(cfg.DataDir, netName(activeNetParams))

	// Append the network type to the log directory so it is "namespaced"
	// per network in the same fashion as the data directory.
	cfg.LogDir = util.CleanAndExpandPath(cfg.LogDir)
	cfg.LogDir = filepath.Join(cfg.LogDir, netName(activeNetParams))

	cfg.AdminLogFile = filepath.Join(cfg.LogDir, adminLogFilename)

	cfg.HTTPSKey = util.CleanAndExpandPath(cfg.HTTPSKey)
	cfg.HTTPSCert = util.CleanAndExpandPath(cfg.HTTPSCert)
	cfg.RPCCert = util.CleanAndExpandPath(cfg.RPCCert)

	if cfg.CodeStatOrganization != "" && len(cfg.CodeStatRepos) < 1 {
		return nil, nil, fmt.Errorf("you must specify repos if code stat " +
			"organization is given")
	}

	if cfg.CodeStatStart > 0 &&
		(time.Unix(cfg.CodeStatStart, 0).Before(codeStatCheck) ||
			time.Unix(cfg.CodeStatStart, 0).After(time.Now())) {
		return nil, nil, fmt.Errorf("you have entered an invalid code stat " +
			"start date")
	}

	if cfg.CodeStatEnd > 0 &&
		time.Unix(cfg.CodeStatEnd, 0).Before(time.Unix(cfg.CodeStatStart, 0)) {
		return nil, nil, fmt.Errorf("you have entered an invalid code stat " +
			"end date")
	}

	if cfg.CodeStatStart <= 0 {
		cfg.CodeStatStart = defaultCodeStatStart.Unix()
	}

	if cfg.CodeStatEnd <= 0 {
		cfg.CodeStatEnd = defaultCodeStatEnd.Unix()
	}

	// Special show command to list supported subsystems and exit.
	if cfg.DebugLevel == "show" {
		fmt.Println("Supported subsystems", supportedSubsystems())
		os.Exit(0)
	}

	// Initialize log rotation.  After log rotation has been initialized,
	// the logger variables may be used.
	initLogRotator(filepath.Join(cfg.LogDir, defaultLogFilename))

	// Parse, validate, and set debug log level(s).
	if err := parseAndSetDebugLevels(cfg.DebugLevel); err != nil {
		err := fmt.Errorf("%s: %v", funcName, err.Error())
		fmt.Fprintln(os.Stderr, err)
		fmt.Fprintln(os.Stderr, usageMessage)
		return nil, nil, err
	}

	// Validate profile port number
	if cfg.Profile != "" {
		profilePort, err := strconv.Atoi(cfg.Profile)
		if err != nil || profilePort < 1024 || profilePort > 65535 {
			str := "%s: The profile port must be between 1024 and 65535"
			err := fmt.Errorf(str, funcName)
			fmt.Fprintln(os.Stderr, err)
			fmt.Fprintln(os.Stderr, usageMessage)
			return nil, nil, err
		}
	}

	// Add the default listener if none were specified. The default
	// listener is all addresses on the listen port for the network
	// we are to connect to.
	if len(cfg.Listeners) == 0 {
		cfg.Listeners = []string{
			net.JoinHostPort("", port),
		}
	}

	// Add default port to all listener addresses if needed and remove
	// duplicate addresses.
	cfg.Listeners = normalizeAddresses(cfg.Listeners, port)

	// Set up the politeiad rpc address.
	if cfg.TestNet {
		port = v1.DefaultTestnetPort
		if cfg.RPCHost == "" {
			cfg.RPCHost = v1.DefaultTestnetHost
		}
	} else {
		port = v1.DefaultMainnetPort
		if cfg.RPCHost == "" {
			cfg.RPCHost = v1.DefaultMainnetHost
		}
	}

	// Verify politeiad RPC settings
	cfg.RPCHost = util.NormalizeAddress(cfg.RPCHost, port)
	u, err := url.Parse("https://" + cfg.RPCHost)
	if err != nil {
		return nil, nil, err
	}
	cfg.RPCHost = u.String()

	if cfg.RPCUser == "" {
		return nil, nil, fmt.Errorf("politeiad rpc user must be provided " +
			"with --rpcuser")
	}
	if cfg.RPCPass == "" {
		return nil, nil, fmt.Errorf("politeiad rpc pass must be provided " +
			"with --rpcpass")
	}

	// Verify mail settings
	switch {
	case cfg.MailHost == "" && cfg.MailUser == "" &&
		cfg.MailPass == "" && cfg.WebServerAddress == "":
		// Email is disabled; this is ok
	case cfg.MailHost != "" && cfg.MailUser != "" &&
		cfg.MailPass != "" && cfg.WebServerAddress != "":
		// All mail settings have been set; this is ok
	default:
		return nil, nil, fmt.Errorf("either all or none of the " +
			"following config options should be supplied: " +
			"mailhost, mailuser, mailpass, webserveraddress")
	}

	u, err = url.Parse(cfg.MailHost)
	if err != nil {
		return nil, nil, fmt.Errorf("unable to parse mail host: %v", err)
	}
	cfg.MailHost = u.String()

	a, err := mail.ParseAddress(cfg.MailAddress)
	if err != nil {
		return nil, nil, fmt.Errorf("unable to parse mail address: %v", err)
	}
	cfg.MailAddress = a.String()

	u, err = url.Parse(cfg.WebServerAddress)
	if err != nil {
		return nil, nil, fmt.Errorf("unable to parse web server address: %v", err)
	}
	cfg.WebServerAddress = u.String()

	// Validate smtp root cert.
	if cfg.SMTPCert != "" {
		cfg.SMTPCert = util.CleanAndExpandPath(cfg.SMTPCert)

		b, err := ioutil.ReadFile(cfg.SMTPCert)
		if err != nil {
			return nil, nil, fmt.Errorf("read smtpcert: %v", err)
		}
		block, _ := pem.Decode(b)
		cert, err := x509.ParseCertificate(block.Bytes)
		if err != nil {
			return nil, nil, fmt.Errorf("parse smtpcert: %v", err)
		}
		systemCerts, err := x509.SystemCertPool()
		if err != nil {
			return nil, nil, fmt.Errorf("getting systemcertpool: %v", err)
		}
		systemCerts.AddCert(cert)
		cfg.SystemCerts = systemCerts

		if cfg.SMTPSkipVerify {
			log.Warnf("SMTPCert has been set so SMTPSkipVerify is being disregarded")
		}
	}

	// Validate user database selection.
	switch cfg.UserDB {
	case userDBLevel:
		// Leveldb implementation does not require any database settings
		// and does support encrypting data at rest. Return an error if
		// the user has the encryption settings set to prevent them from
		// thinking their data is being encrypted.
		switch {
		case cfg.DBHost != "":
			log.Warnf("leveldb does not use --dbhost")
		case cfg.DBRootCert != "":
			log.Warnf("leveldb does not use --dbrootcert")
		case cfg.DBCert != "":
			log.Warnf("leveldb does not use --dbcert")
		case cfg.DBKey != "":
			log.Warnf("leveldb does not use --dbkey")
		case cfg.EncryptionKey != "":
			return nil, nil, fmt.Errorf("leveldb --encryptionkey not supported")
		case cfg.OldEncryptionKey != "":
			return nil, nil, fmt.Errorf("leveldb --oldencryptionkey not supported")
		}

	case userDBCockroach:
		// Cockroachdb required these settings
		switch {
		case cfg.DBHost == "":
			return nil, nil, fmt.Errorf("dbhost param is required")
		case cfg.DBRootCert == "":
			return nil, nil, fmt.Errorf("dbrootcert param is required")
		case cfg.DBCert == "":
			return nil, nil, fmt.Errorf("dbcert param is required")
		case cfg.DBKey == "":
			return nil, nil, fmt.Errorf("dbkey param is required")
		}

		// Clean user database settings
		cfg.DBRootCert = util.CleanAndExpandPath(cfg.DBRootCert)
		cfg.DBCert = util.CleanAndExpandPath(cfg.DBCert)
		cfg.DBKey = util.CleanAndExpandPath(cfg.DBKey)

		// Validate user database host
		_, err = url.Parse(cfg.DBHost)
		if err != nil {
			return nil, nil, fmt.Errorf("parse dbhost: %v", err)
		}

		// Validate user database root cert
		b, err := ioutil.ReadFile(cfg.DBRootCert)
		if err != nil {
			return nil, nil, fmt.Errorf("read dbrootcert: %v", err)
		}
		block, _ := pem.Decode(b)
		_, err = x509.ParseCertificate(block.Bytes)
		if err != nil {
			return nil, nil, fmt.Errorf("parse dbrootcert: %v", err)
		}

		// Validate user database key pair
		_, err = tls.LoadX509KeyPair(cfg.DBCert, cfg.DBKey)
		if err != nil {
			return nil, nil, fmt.Errorf("load key pair dbcert "+
				"and dbkey: %v", err)
		}

		// Validate user database encryption keys
		cfg.EncryptionKey = util.CleanAndExpandPath(cfg.EncryptionKey)
		cfg.OldEncryptionKey = util.CleanAndExpandPath(cfg.OldEncryptionKey)

		if cfg.EncryptionKey != "" && !util.FileExists(cfg.EncryptionKey) {
			return nil, nil, fmt.Errorf("file not found %v", cfg.EncryptionKey)
		}

		if cfg.OldEncryptionKey != "" {
			switch {
			case cfg.EncryptionKey == "":
				return nil, nil, fmt.Errorf("old encryption key param " +
					"cannot be used without encryption key param")

			case cfg.EncryptionKey == cfg.OldEncryptionKey:
				return nil, nil, fmt.Errorf("old encryption key param " +
					"and encryption key param must be different")

			case !util.FileExists(cfg.OldEncryptionKey):
				return nil, nil, fmt.Errorf("file not found %v", cfg.OldEncryptionKey)
			}
		}

	default:
		return nil, nil, fmt.Errorf("invalid userdb '%v'; must "+
			"be either leveldb or cockroachdb", cfg.UserDB)
	}

	// Verify paywall settings

	paywallIsEnabled := cfg.PaywallAmount != 0 || cfg.PaywallXpub != ""
	if paywallIsEnabled {
		// Parse extended public key
		_, err := hdkeychain.NewKeyFromString(cfg.PaywallXpub,
			activeNetParams.Params)
		if err != nil {
			return nil, nil, fmt.Errorf("error processing extended "+
				"public key: %v", err)
		}

		// Verify paywall amount
		if cfg.PaywallAmount < dust {
			return nil, nil, fmt.Errorf("paywall amount needs to be "+
				"higher than %v", dust)
		}

		// Verify required paywall confirmations
		if !cfg.TestNet && !cfg.SimNet &&
			cfg.MinConfirmationsRequired != defaultPaywallMinConfirmations {
			return nil, nil, fmt.Errorf("cannot set --minconfirmations on mainnet")
		}
	}

	// Setup dcrdata addresses
	if cfg.DcrdataHost == "" {
		if cfg.TestNet {
			cfg.DcrdataHost = defaultDcrdataTestnet
		} else {
			cfg.DcrdataHost = defaultDcrdataMainnet
		}
	}

	// Load identity
	if err := loadIdentity(&cfg); err != nil {
		return nil, nil, err
	}

	// Warn about missing config file only after all other configuration is
	// done.  This prevents the warning on help messages and invalid
	// options.  Note this should go directly before the return.
	if configFileError != nil {
		log.Warnf("%v", configFileError)
	}

	return &cfg, remainingArgs, nil
}

func (p *politeiawww) dcrdataHostHTTP() string {
	return fmt.Sprintf("https://%v/api", p.cfg.DcrdataHost)
}

func (p *politeiawww) dcrdataHostWS() string {
	return fmt.Sprintf("wss://%v/ps", p.cfg.DcrdataHost)
}<|MERGE_RESOLUTION|>--- conflicted
+++ resolved
@@ -145,34 +145,24 @@
 	WebServerAddress string `long:"webserveraddress" description:"Address for the Politeia web server; it should have this format: <scheme>://<host>[:<port>]"`
 
 	// XXX These should be plugin settings
-	DcrdataHost              string `long:"dcrdatahost" description:"Dcrdata ip:port"`
-	PaywallAmount            uint64 `long:"paywallamount" description:"Amount of DCR (in atoms) required for a user to register or submit a proposal."`
-	PaywallXpub              string `long:"paywallxpub" description:"Extended public key for deriving paywall addresses."`
-	MinConfirmationsRequired uint64 `long:"minconfirmations" description:"Minimum blocks confirmation for accepting paywall as paid. Only works in TestNet."`
-<<<<<<< HEAD
-	BuildCMSDB               bool   `long:"buildcmsdb" description:"Build the cmsdb from scratch"`
-
-	// TODO these need to be removed
-	VoteDurationMin uint32 `long:"votedurationmin" description:"Minimum duration of a proposal vote in blocks"`
-	VoteDurationMax uint32 `long:"votedurationmax" description:"Maximum duration of a proposal vote in blocks"`
-
-	Version     string
-	Identity    *identity.PublicIdentity
-	SystemCerts *x509.CertPool
-=======
-	VoteDurationMin          uint32 `long:"votedurationmin" description:"Minimum duration of a proposal vote in blocks"`
-	VoteDurationMax          uint32 `long:"votedurationmax" description:"Maximum duration of a proposal vote in blocks"`
-	AdminLogFile             string `long:"adminlogfile" description:"admin log filename (Default: admin.log)"`
-	Mode                     string `long:"mode" description:"Mode www runs as. Supported values: piwww, cmswww"`
-	SMTPSkipVerify           bool   `long:"smtpskipverify" description:"Skip SMTP TLS cert verification. Will only skip if SMTPCert is empty"`
-	SMTPCert                 string `long:"smtpcert" description:"File containing the smtp certificate file"`
-	SystemCerts              *x509.CertPool
+	DcrdataHost              string   `long:"dcrdatahost" description:"Dcrdata ip:port"`
+	PaywallAmount            uint64   `long:"paywallamount" description:"Amount of DCR (in atoms) required for a user to register or submit a proposal."`
+	PaywallXpub              string   `long:"paywallxpub" description:"Extended public key for deriving paywall addresses."`
+	MinConfirmationsRequired uint64   `long:"minconfirmations" description:"Minimum blocks confirmation for accepting paywall as paid. Only works in TestNet."`
+	BuildCMSDB               bool     `long:"buildcmsdb" description:"Build the cmsdb from scratch"`
 	GithubAPIToken           string   `long:"githubapitoken" description:"API Token used to communicate with github API.  When populated in cmswww mode, github-tracker is enabled."`
 	CodeStatRepos            []string `long:"codestatrepos" description:"Repositories under the organization to crawl for code statistics"`
 	CodeStatOrganization     string   `long:"codestatorg" description:"Organization to crawl for code statistics"`
 	CodeStatStart            int64    `long:"codestatstart" description:"Date in which to look back to for code stat crawl (default 6 months back)"`
 	CodeStatEnd              int64    `long:"codestatend" description:"Date in which to end look back to for code stat crawl (default today)"`
->>>>>>> cb76bc5c
+
+	// TODO these need to be removed
+	VoteDurationMin uint32 `long:"votedurationmin" description:"Minimum duration of a proposal vote in blocks"`
+	VoteDurationMax uint32 `long:"votedurationmax" description:"Maximum duration of a proposal vote in blocks"`
+
+	Version     string
+	Identity    *identity.PublicIdentity
+	SystemCerts *x509.CertPool
 }
 
 // serviceOptions defines the configuration options for the rpc as a service
