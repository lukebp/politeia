--- conflicted
+++ resolved
@@ -311,12 +311,7 @@
 	s.db.Close()
 }
 
-<<<<<<< HEAD
 // New returns a new mysql context.
-=======
-// New connects to a mysql instance using the given connection params,
-// and returns pointer to the created mysql struct.
->>>>>>> 1d04ed4c
 func New(host, user, password, dbname string) (*mysql, error) {
 	// The password is required to derive the encryption key
 	if password == "" {
